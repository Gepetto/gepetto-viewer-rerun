--- conflicted
+++ resolved
@@ -8,16 +8,11 @@
     name: str
     rec: rr.RecordingStream = None
 
-<<<<<<< HEAD
-    def setRec(self, rec: rr.RecordingStream):
+    def set_rec(self, rec: rr.RecordingStream):
         self.rec = rec
 
 
 @dataclass
 class Window:
     name: str
-    scenes: List[Scene] | None = None
-=======
-    def set_rec(self, rec: rr.RecordingStream):
-        self.rec = rec
->>>>>>> dcb7a9f4
+    scenes: List[Scene] | None = None