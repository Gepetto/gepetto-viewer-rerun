--- conflicted
+++ resolved
@@ -1,11 +1,6 @@
 import rerun as rr
-<<<<<<< HEAD
 from dataclasses import dataclass, field
-from typing import Union, List
-=======
-from dataclasses import dataclass
 from typing import List
->>>>>>> dcb7a9f4
 import pathlib
 from .scene import Scene
 
@@ -38,8 +33,7 @@
 
 @dataclass
 class MeshFromPath:
-<<<<<<< HEAD
-    path: Union[str, pathlib.Path]
+    path: str | pathlib.Path
 
 
 @dataclass
@@ -54,7 +48,4 @@
         ), "Group.add_scene(): Parameter 'scene' must be a `Scene`"
 
         if scene not in self.scenes:
-            self.scenes.append(scene)
-=======
-    path: str | pathlib.Path
->>>>>>> dcb7a9f4
+            self.scenes.append(scene)